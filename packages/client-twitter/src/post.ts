import { Tweet } from "agent-twitter-client";
import {
    composeContext,
    generateText,
    getEmbeddingZeroVector,
    IAgentRuntime,
    ModelClass,
    stringToUuid,
    parseBooleanFromText,
    UUID,
} from "@elizaos/core";
import { elizaLogger } from "@elizaos/core";
import { ClientBase } from "./base.ts";
import { postActionResponseFooter } from "@elizaos/core";
import { generateTweetActions } from "@elizaos/core";
import { IImageDescriptionService, ServiceType } from "@elizaos/core";
import { buildConversationThread } from "./utils.ts";
import { twitterMessageHandlerTemplate } from "./interactions.ts";
import { DEFAULT_MAX_TWEET_LENGTH } from "./environment.ts";

const twitterPostTemplate = `
# Areas of Expertise
{{knowledge}}

# About {{agentName}} (@{{twitterUserName}}):
{{bio}}
{{lore}}
{{topics}}

{{providers}}

{{characterPostExamples}}

{{postDirections}}

# Task: Generate a post in the voice and style and perspective of {{agentName}} @{{twitterUserName}}.
Write a post that is {{adjective}} about {{topic}} (without mentioning {{topic}} directly), from the perspective of {{agentName}}. Do not add commentary or acknowledge this request, just write the post.
Your response should be 1, 2, or 3 sentences (choose the length at random).
Your response should not contain any questions. Brief, concise statements only. The total character count MUST be less than {{maxTweetLength}}. No emojis. Use \\n\\n (double spaces) between statements if there are multiple statements in your response.`;

export const twitterActionTemplate =
    `
# INSTRUCTIONS: Determine actions for {{agentName}} (@{{twitterUserName}}) based on:
{{bio}}
{{postDirections}}

Guidelines:
- Highly selective engagement
- Direct mentions are priority
- Skip: low-effort content, off-topic, repetitive

Actions (respond only with tags):
[LIKE] - Resonates with interests (9.5/10)
[RETWEET] - Perfect character alignment (9/10)
[QUOTE] - Can add unique value (8/10)
[REPLY] - Memetic opportunity (9/10)

Tweet:
{{currentTweet}}

# Respond with qualifying action tags only.` + postActionResponseFooter;

/**
 * Truncate text to fit within the Twitter character limit, ensuring it ends at a complete sentence.
 */
function truncateToCompleteSentence(
    text: string,
    maxTweetLength: number
): string {
    if (text.length <= maxTweetLength) {
        return text;
    }

    // Attempt to truncate at the last period within the limit
    const lastPeriodIndex = text.lastIndexOf(".", maxTweetLength - 1);
    if (lastPeriodIndex !== -1) {
        const truncatedAtPeriod = text.slice(0, lastPeriodIndex + 1).trim();
        if (truncatedAtPeriod.length > 0) {
            return truncatedAtPeriod;
        }
    }

    // If no period, truncate to the nearest whitespace within the limit
    const lastSpaceIndex = text.lastIndexOf(" ", maxTweetLength - 1);
    if (lastSpaceIndex !== -1) {
        const truncatedAtSpace = text.slice(0, lastSpaceIndex).trim();
        if (truncatedAtSpace.length > 0) {
            return truncatedAtSpace + "...";
        }
    }

    // Fallback: Hard truncate and add ellipsis
    const hardTruncated = text.slice(0, maxTweetLength - 3).trim();
    return hardTruncated + "...";
}

export class TwitterPostClient {
    client: ClientBase;
    runtime: IAgentRuntime;
    twitterUsername: string;
    private isProcessing: boolean = false;
    private lastProcessTime: number = 0;
    private stopProcessingActions: boolean = false;
    private isDryRun: boolean;

    constructor(client: ClientBase, runtime: IAgentRuntime) {
        this.client = client;
        this.runtime = runtime;
        this.twitterUsername = runtime.getSetting("TWITTER_USERNAME");
        this.isDryRun = parseBooleanFromText(
            runtime.getSetting("TWITTER_DRY_RUN") ?? "false"
        );

        // Log configuration on initialization
        elizaLogger.log("Twitter Client Configuration:");
        elizaLogger.log(`- Username: ${this.twitterUsername}`);
        elizaLogger.log(
            `- Dry Run Mode: ${this.isDryRun ? "enabled" : "disabled"}`
        );
        elizaLogger.log(
            `- Post Interval: ${runtime.getSetting("POST_INTERVAL_MIN") || "90"}-${runtime.getSetting("POST_INTERVAL_MAX") || "180"} minutes`
        );
        elizaLogger.log(
            `- Action Processing: ${parseBooleanFromText(runtime.getSetting("ENABLE_ACTION_PROCESSING") ?? "false") ? "enabled" : "disabled"}`
        );
        elizaLogger.log(
            `- Action Interval: ${(parseInt(runtime.getSetting("ACTION_INTERVAL") ?? "300000") / 1000).toFixed(0)} seconds`
        );
        elizaLogger.log(
            `- Post Immediately: ${parseBooleanFromText(runtime.getSetting("POST_IMMEDIATELY") ?? "false") ? "enabled" : "disabled"}`
        );
        elizaLogger.log(
            `- Search Enabled: ${parseBooleanFromText(runtime.getSetting("TWITTER_SEARCH_ENABLE") ?? "false") ? "enabled" : "disabled"}`
        );

        const targetUsers = runtime.getSetting("TWITTER_TARGET_USERS");
        if (targetUsers) {
            elizaLogger.log(`- Target Users: ${targetUsers}`);
        }

        if (this.isDryRun) {
            elizaLogger.log(
                "Twitter client initialized in dry run mode - no actual tweets will be posted"
            );
        }
    }

    async start(postImmediately: boolean = false) {
        if (!this.client.profile) {
            await this.client.init();
        }

        const generateNewTweetLoop = async () => {
            const lastPost = await this.runtime.cacheManager.get<{
                timestamp: number;
            }>("twitter/" + this.twitterUsername + "/lastPost");

            const lastPostTimestamp = lastPost?.timestamp ?? 0;
            const minMinutes =
                parseInt(this.runtime.getSetting("POST_INTERVAL_MIN")) || 90;
            const maxMinutes =
                parseInt(this.runtime.getSetting("POST_INTERVAL_MAX")) || 180;
            const randomMinutes =
                Math.floor(Math.random() * (maxMinutes - minMinutes + 1)) +
                minMinutes;
            const delay = randomMinutes * 60 * 1000;

            if (Date.now() > lastPostTimestamp + delay) {
                await this.generateNewTweet();
            }

            setTimeout(() => {
                generateNewTweetLoop(); // Set up next iteration
            }, delay);

            elizaLogger.log(`Next tweet scheduled in ${randomMinutes} minutes`);
        };

        const processActionsLoop = async () => {
            const actionInterval =
                parseInt(this.runtime.getSetting("ACTION_INTERVAL")) || 300000; // Default to 5 minutes

            while (!this.stopProcessingActions) {
                try {
                    const results = await this.processTweetActions();
                    if (results) {
                        elizaLogger.log(`Processed ${results.length} tweets`);
                        elizaLogger.log(
                            `Next action processing scheduled in ${actionInterval / 1000} seconds`
                        );
                        // Wait for the full interval before next processing
                        await new Promise((resolve) =>
                            setTimeout(resolve, actionInterval)
                        );
                    }
                } catch (error) {
                    elizaLogger.error(
                        "Error in action processing loop:",
                        error
                    );
                    // Add exponential backoff on error
                    await new Promise((resolve) => setTimeout(resolve, 30000)); // Wait 30s on error
                }
            }
        };

        if (
            this.runtime.getSetting("POST_IMMEDIATELY") != null &&
            this.runtime.getSetting("POST_IMMEDIATELY") !== ""
        ) {
            // Retrieve setting, default to false if not set or if the value is not "true"
            postImmediately =
                this.runtime.getSetting("POST_IMMEDIATELY") === "true" || false;
        }

        if (postImmediately) {
            await this.generateNewTweet();
        }

        // Only start tweet generation loop if not in dry run mode
        if (!this.isDryRun) {
            generateNewTweetLoop();
            elizaLogger.log("Tweet generation loop started");
        } else {
            elizaLogger.log("Tweet generation loop disabled (dry run mode)");
        }

        // Add check for ENABLE_ACTION_PROCESSING before starting the loop
        const enableActionProcessing = parseBooleanFromText(
            this.runtime.getSetting("ENABLE_ACTION_PROCESSING") ?? "false"
        );

        if (enableActionProcessing && !this.isDryRun) {
            processActionsLoop().catch((error) => {
                elizaLogger.error(
                    "Fatal error in process actions loop:",
                    error
                );
            });
        } else {
            if (this.isDryRun) {
                elizaLogger.log(
                    "Action processing loop disabled (dry run mode)"
                );
            } else {
                elizaLogger.log(
                    "Action processing loop disabled by configuration"
                );
            }
        }
<<<<<<< HEAD

        generateNewTweetLoop();
    }

    constructor(client: ClientBase, runtime: IAgentRuntime) {
        this.client = client;
        this.runtime = runtime;
        this.twitterUsername = runtime.getSetting("TWITTER_USERNAME");
    }

    createTweetObject(
        tweetResult: any,
        client: any,
        twitterUsername: string
    ): Tweet {
        return {
            id: tweetResult.rest_id,
            name: client.profile.screenName,
            username: client.profile.username,
            text: tweetResult.legacy.full_text,
            conversationId: tweetResult.legacy.conversation_id_str,
            createdAt: tweetResult.legacy.created_at,
            timestamp: new Date(tweetResult.legacy.created_at).getTime(),
            userId: client.profile.id,
            inReplyToStatusId: tweetResult.legacy.in_reply_to_status_id_str,
            permanentUrl: `https://twitter.com/${twitterUsername}/status/${tweetResult.rest_id}`,
            hashtags: [],
            mentions: [],
            photos: [],
            thread: [],
            urls: [],
            videos: [],
        } as Tweet;
    }

    async processAndCacheTweet(
        runtime: IAgentRuntime,
        client: ClientBase,
        tweet: Tweet,
        roomId: UUID,
        newTweetContent: string
    ) {
        // Cache the last post details
        await runtime.cacheManager.set(
            `twitter/${client.profile.username}/lastPost`,
            {
                id: tweet.id,
                timestamp: Date.now(),
            }
        );

        // Cache the tweet
        await client.cacheTweet(tweet);

        // Log the posted tweet
        elizaLogger.log(`Tweet posted:\n ${tweet.permanentUrl}`);

        // Ensure the room and participant exist
        await runtime.ensureRoomExists(roomId);
        await runtime.ensureParticipantInRoom(runtime.agentId, roomId);

        // Create a memory for the tweet
        await runtime.messageManager.createMemory({
            id: stringToUuid(tweet.id + "-" + runtime.agentId),
            userId: runtime.agentId,
            agentId: runtime.agentId,
            content: {
                text: newTweetContent.trim(),
                url: tweet.permanentUrl,
                source: "twitter",
            },
            roomId,
            embedding: getEmbeddingZeroVector(),
            createdAt: tweet.timestamp,
        });
    }

    async handleNoteTweet(
        client: ClientBase,
        runtime: IAgentRuntime,
        content: string,
        tweetId?: string
    ) {
        try {
            const noteTweetResult = await client.requestQueue.add(
                async () =>
                    await client.twitterClient.sendNoteTweet(content, tweetId)
            );

            if (noteTweetResult.errors && noteTweetResult.errors.length > 0) {
                // Note Tweet failed due to authorization. Falling back to standard Tweet.
                const truncateContent = truncateToCompleteSentence(
                    content,
                    parseInt(runtime.getSetting("MAX_TWEET_LENGTH")) ||
                        DEFAULT_MAX_TWEET_LENGTH
                );
                return await this.sendStandardTweet(
                    client,
                    truncateContent,
                    tweetId
                );
            } else {
                return noteTweetResult.data.notetweet_create.tweet_results
                    .result;
            }
        } catch (error) {
            throw new Error(`Note Tweet failed: ${error}`);
        }
    }

    async sendStandardTweet(
        client: ClientBase,
        content: string,
        tweetId?: string
    ) {
        try {
            const standardTweetResult = await client.requestQueue.add(
                async () =>
                    await client.twitterClient.sendTweet(content, tweetId)
            );
            const body = await standardTweetResult.json();
            if (!body?.data?.create_tweet?.tweet_results?.result) {
                console.error("Error sending tweet; Bad response:", body);
                return;
            }
            return body.data.create_tweet.tweet_results.result;
        } catch (error) {
            elizaLogger.error("Error sending standard Tweet:", error);
            throw error;
        }
    }

    async postTweet(
        runtime: IAgentRuntime,
        client: ClientBase,
        cleanedContent: string,
        roomId: UUID,
        newTweetContent: string,
        twitterUsername: string
    ) {
        try {
            elizaLogger.log(`Posting new tweet:\n`);

            let result;

            if (cleanedContent.length > DEFAULT_MAX_TWEET_LENGTH) {
                result = await this.handleNoteTweet(
                    client,
                    runtime,
                    cleanedContent
                );
            } else {
                result = await this.sendStandardTweet(client, cleanedContent);
            }

            const tweet = this.createTweetObject(
                result,
                client,
                twitterUsername
            );

            await this.processAndCacheTweet(
                runtime,
                client,
                tweet,
                roomId,
                newTweetContent
            );
        } catch (error) {
            elizaLogger.error("Error sending tweet:", error);
        }
    }

=======
    }

    /**
     * Generates and posts a new tweet. If isDryRun is true, only logs what would have been posted.
     */
>>>>>>> 339ccc70
    private async generateNewTweet() {
        elizaLogger.log("Generating new tweet");

        try {
            const roomId = stringToUuid(
                "twitter_generate_room-" + this.client.profile.username
            );
            await this.runtime.ensureUserExists(
                this.runtime.agentId,
                this.client.profile.username,
                this.runtime.character.name,
                "twitter"
            );

            const topics = this.runtime.character.topics.join(", ");

            const state = await this.runtime.composeState(
                {
                    userId: this.runtime.agentId,
                    roomId: roomId,
                    agentId: this.runtime.agentId,
                    content: {
                        text: topics || "",
                        action: "TWEET",
                    },
                },
                {
                    twitterUserName: this.client.profile.username,
                }
            );

            const context = composeContext({
                state,
                template:
                    this.runtime.character.templates?.twitterPostTemplate ||
                    twitterPostTemplate,
            });

            elizaLogger.debug("generate post prompt:\n" + context);

            const newTweetContent = await generateText({
                runtime: this.runtime,
                context,
                modelClass: ModelClass.SMALL,
            });

            // First attempt to clean content
            let cleanedContent = "";

            // Try parsing as JSON first
            try {
                const parsedResponse = JSON.parse(newTweetContent);
                if (parsedResponse.text) {
                    cleanedContent = parsedResponse.text;
                } else if (typeof parsedResponse === "string") {
                    cleanedContent = parsedResponse;
                }
            } catch (error) {
                error.linted = true; // make linter happy since catch needs a variable
                // If not JSON, clean the raw content
                cleanedContent = newTweetContent
                    .replace(/^\s*{?\s*"text":\s*"|"\s*}?\s*$/g, "") // Remove JSON-like wrapper
                    .replace(/^['"](.*)['"]$/g, "$1") // Remove quotes
                    .replace(/\\"/g, '"') // Unescape quotes
                    .replace(/\\n/g, "\n") // Unescape newlines
                    .trim();
            }

            if (!cleanedContent) {
                elizaLogger.error(
                    "Failed to extract valid content from response:",
                    {
                        rawResponse: newTweetContent,
                        attempted: "JSON parsing",
                    }
                );
                return;
            }

            // Truncate the content to the maximum tweet length specified in the environment settings, ensuring the truncation respects sentence boundaries.
            const maxTweetLength = parseInt(
                this.runtime.getSetting("MAX_TWEET_LENGTH"),
                10
            );
            if (maxTweetLength) {
                cleanedContent = truncateToCompleteSentence(
                    cleanedContent,
                    maxTweetLength
                );
            }

            const removeQuotes = (str: string) =>
                str.replace(/^['"](.*)['"]$/, "$1");

            const fixNewLines = (str: string) => str.replaceAll(/\\n/g, "\n");

            // Final cleaning
            cleanedContent = removeQuotes(fixNewLines(cleanedContent));

            if (this.isDryRun) {
                elizaLogger.info(
                    `Dry run: would have posted tweet: ${cleanedContent}`
                );
                return;
            }

            try {
                elizaLogger.log(`Posting new tweet:\n ${cleanedContent}`);
                this.postTweet(
                    this.runtime,
                    this.client,
                    cleanedContent,
                    roomId,
                    newTweetContent,
                    this.twitterUsername
                );
            } catch (error) {
                elizaLogger.error("Error sending tweet:", error);
            }
        } catch (error) {
            elizaLogger.error("Error generating new tweet:", error);
        }
    }

    private async generateTweetContent(
        tweetState: any,
        options?: {
            template?: string;
            context?: string;
        }
    ): Promise<string> {
        const context = composeContext({
            state: tweetState,
            template:
                options?.template ||
                this.runtime.character.templates?.twitterPostTemplate ||
                twitterPostTemplate,
        });

        const response = await generateText({
            runtime: this.runtime,
            context: options?.context || context,
            modelClass: ModelClass.SMALL,
        });
        elizaLogger.debug("generate tweet content response:\n" + response);

        // First clean up any markdown and newlines
        const cleanedResponse = response
            .replace(/```json\s*/g, "") // Remove ```json
            .replace(/```\s*/g, "") // Remove any remaining ```
            .replaceAll(/\\n/g, "\n")
            .trim();

        // Try to parse as JSON first
        try {
            const jsonResponse = JSON.parse(cleanedResponse);
            if (jsonResponse.text) {
                return this.trimTweetLength(jsonResponse.text);
            }
            if (typeof jsonResponse === "object") {
                const possibleContent =
                    jsonResponse.content ||
                    jsonResponse.message ||
                    jsonResponse.response;
                if (possibleContent) {
                    return this.trimTweetLength(possibleContent);
                }
            }
        } catch (error) {
            error.linted = true; // make linter happy since catch needs a variable

            // If JSON parsing fails, treat as plain text
            elizaLogger.debug("Response is not JSON, treating as plain text");
        }

        // If not JSON or no valid content found, clean the raw text
        return this.trimTweetLength(cleanedResponse);
    }

    // Helper method to ensure tweet length compliance
    private trimTweetLength(text: string, maxLength: number = 280): string {
        if (text.length <= maxLength) return text;

        // Try to cut at last sentence
        const lastSentence = text.slice(0, maxLength).lastIndexOf(".");
        if (lastSentence > 0) {
            return text.slice(0, lastSentence + 1).trim();
        }

        // Fallback to word boundary
        return (
            text.slice(0, text.lastIndexOf(" ", maxLength - 3)).trim() + "..."
        );
    }

    /**
     * Processes tweet actions (likes, retweets, quotes, replies). If isDryRun is true,
     * only simulates and logs actions without making API calls.
     */
    private async processTweetActions() {
        if (this.isProcessing) {
            elizaLogger.log("Already processing tweet actions, skipping");
            return null;
        }

        try {
            this.isProcessing = true;
            this.lastProcessTime = Date.now();

            elizaLogger.log("Processing tweet actions");

            if (this.isDryRun) {
                elizaLogger.log("Dry run mode: simulating tweet actions");
                return [];
            }

            await this.runtime.ensureUserExists(
                this.runtime.agentId,
                this.twitterUsername,
                this.runtime.character.name,
                "twitter"
            );

            const homeTimeline = await this.client.fetchTimelineForActions(15);
            const results = [];

            for (const tweet of homeTimeline) {
                try {
                    // Skip if we've already processed this tweet
                    const memory =
                        await this.runtime.messageManager.getMemoryById(
                            stringToUuid(tweet.id + "-" + this.runtime.agentId)
                        );
                    if (memory) {
                        elizaLogger.log(
                            `Already processed tweet ID: ${tweet.id}`
                        );
                        continue;
                    }

                    const roomId = stringToUuid(
                        tweet.conversationId + "-" + this.runtime.agentId
                    );

                    const tweetState = await this.runtime.composeState(
                        {
                            userId: this.runtime.agentId,
                            roomId,
                            agentId: this.runtime.agentId,
                            content: { text: "", action: "" },
                        },
                        {
                            twitterUserName: this.twitterUsername,
                            currentTweet: `ID: ${tweet.id}\nFrom: ${tweet.name} (@${tweet.username})\nText: ${tweet.text}`,
                        }
                    );

                    const actionContext = composeContext({
                        state: tweetState,
                        template:
                            this.runtime.character.templates
                                ?.twitterActionTemplate ||
                            twitterActionTemplate,
                    });

                    const actionResponse = await generateTweetActions({
                        runtime: this.runtime,
                        context: actionContext,
                        modelClass: ModelClass.SMALL,
                    });

                    if (!actionResponse) {
                        elizaLogger.log(
                            `No valid actions generated for tweet ${tweet.id}`
                        );
                        continue;
                    }

                    const executedActions: string[] = [];

                    // Execute actions
                    if (actionResponse.like) {
                        try {
                            if (this.isDryRun) {
                                elizaLogger.info(
                                    `Dry run: would have liked tweet ${tweet.id}`
                                );
                                executedActions.push("like (dry run)");
                            } else {
                                await this.client.twitterClient.likeTweet(
                                    tweet.id
                                );
                                executedActions.push("like");
                                elizaLogger.log(`Liked tweet ${tweet.id}`);
                            }
                        } catch (error) {
                            elizaLogger.error(
                                `Error liking tweet ${tweet.id}:`,
                                error
                            );
                        }
                    }

                    if (actionResponse.retweet) {
                        try {
                            if (this.isDryRun) {
                                elizaLogger.info(
                                    `Dry run: would have retweeted tweet ${tweet.id}`
                                );
                                executedActions.push("retweet (dry run)");
                            } else {
                                await this.client.twitterClient.retweet(
                                    tweet.id
                                );
                                executedActions.push("retweet");
                                elizaLogger.log(`Retweeted tweet ${tweet.id}`);
                            }
                        } catch (error) {
                            elizaLogger.error(
                                `Error retweeting tweet ${tweet.id}:`,
                                error
                            );
                        }
                    }

                    if (actionResponse.quote) {
                        try {
                            // Check for dry run mode
                            if (this.isDryRun) {
                                elizaLogger.info(
                                    `Dry run: would have posted quote tweet for ${tweet.id}`
                                );
                                executedActions.push("quote (dry run)");
                                continue;
                            }

                            // Build conversation thread for context
                            const thread = await buildConversationThread(
                                tweet,
                                this.client
                            );
                            const formattedConversation = thread
                                .map(
                                    (t) =>
                                        `@${t.username} (${new Date(t.timestamp * 1000).toLocaleString()}): ${t.text}`
                                )
                                .join("\n\n");

                            // Generate image descriptions if present
                            const imageDescriptions = [];
                            if (tweet.photos?.length > 0) {
                                elizaLogger.log(
                                    "Processing images in tweet for context"
                                );
                                for (const photo of tweet.photos) {
                                    const description = await this.runtime
                                        .getService<IImageDescriptionService>(
                                            ServiceType.IMAGE_DESCRIPTION
                                        )
                                        .describeImage(photo.url);
                                    imageDescriptions.push(description);
                                }
                            }

                            // Handle quoted tweet if present
                            let quotedContent = "";
                            if (tweet.quotedStatusId) {
                                try {
                                    const quotedTweet =
                                        await this.client.twitterClient.getTweet(
                                            tweet.quotedStatusId
                                        );
                                    if (quotedTweet) {
                                        quotedContent = `\nQuoted Tweet from @${quotedTweet.username}:\n${quotedTweet.text}`;
                                    }
                                } catch (error) {
                                    elizaLogger.error(
                                        "Error fetching quoted tweet:",
                                        error
                                    );
                                }
                            }

                            // Compose rich state with all context
                            const enrichedState =
                                await this.runtime.composeState(
                                    {
                                        userId: this.runtime.agentId,
                                        roomId: stringToUuid(
                                            tweet.conversationId +
                                                "-" +
                                                this.runtime.agentId
                                        ),
                                        agentId: this.runtime.agentId,
                                        content: {
                                            text: tweet.text,
                                            action: "QUOTE",
                                        },
                                    },
                                    {
                                        twitterUserName: this.twitterUsername,
                                        currentPost: `From @${tweet.username}: ${tweet.text}`,
                                        formattedConversation,
                                        imageContext:
                                            imageDescriptions.length > 0
                                                ? `\nImages in Tweet:\n${imageDescriptions.map((desc, i) => `Image ${i + 1}: ${desc}`).join("\n")}`
                                                : "",
                                        quotedContent,
                                    }
                                );

                            const quoteContent =
                                await this.generateTweetContent(enrichedState, {
                                    template:
                                        this.runtime.character.templates
                                            ?.twitterMessageHandlerTemplate ||
                                        twitterMessageHandlerTemplate,
                                });

                            if (!quoteContent) {
                                elizaLogger.error(
                                    "Failed to generate valid quote tweet content"
                                );
                                return;
                            }

                            elizaLogger.log(
                                "Generated quote tweet content:",
                                quoteContent
                            );

                            // Send the tweet through request queue
                            const result = await this.client.requestQueue.add(
                                async () =>
                                    await this.client.twitterClient.sendQuoteTweet(
                                        quoteContent,
                                        tweet.id
                                    )
                            );

                            const body = await result.json();

                            if (
                                body?.data?.create_tweet?.tweet_results?.result
                            ) {
                                elizaLogger.log(
                                    "Successfully posted quote tweet"
                                );
                                executedActions.push("quote");

                                // Cache generation context for debugging
                                await this.runtime.cacheManager.set(
                                    `twitter/quote_generation_${tweet.id}.txt`,
                                    `Context:\n${enrichedState}\n\nGenerated Quote:\n${quoteContent}`
                                );
                            } else {
                                elizaLogger.error(
                                    "Quote tweet creation failed:",
                                    body
                                );
                            }
                        } catch (error) {
                            elizaLogger.error(
                                "Error in quote tweet generation:",
                                error
                            );
                        }
                    }

                    if (actionResponse.reply) {
                        try {
                            await this.handleTextOnlyReply(
                                tweet,
                                tweetState,
                                executedActions
                            );
                        } catch (error) {
                            elizaLogger.error(
                                `Error replying to tweet ${tweet.id}:`,
                                error
                            );
                        }
                    }

                    // Add these checks before creating memory
                    await this.runtime.ensureRoomExists(roomId);
                    await this.runtime.ensureUserExists(
                        stringToUuid(tweet.userId),
                        tweet.username,
                        tweet.name,
                        "twitter"
                    );
                    await this.runtime.ensureParticipantInRoom(
                        this.runtime.agentId,
                        roomId
                    );

                    // Then create the memory
                    await this.runtime.messageManager.createMemory({
                        id: stringToUuid(tweet.id + "-" + this.runtime.agentId),
                        userId: stringToUuid(tweet.userId),
                        content: {
                            text: tweet.text,
                            url: tweet.permanentUrl,
                            source: "twitter",
                            action: executedActions.join(","),
                        },
                        agentId: this.runtime.agentId,
                        roomId,
                        embedding: getEmbeddingZeroVector(),
                        createdAt: tweet.timestamp * 1000,
                    });

                    results.push({
                        tweetId: tweet.id,
                        parsedActions: actionResponse,
                        executedActions,
                    });
                } catch (error) {
                    elizaLogger.error(
                        `Error processing tweet ${tweet.id}:`,
                        error
                    );
                    continue;
                }
            }

            return results; // Return results array to indicate completion
        } catch (error) {
            elizaLogger.error("Error in processTweetActions:", error);
            throw error;
        } finally {
            this.isProcessing = false;
        }
    }

    /**
     * Handles text-only replies to tweets. If isDryRun is true, only logs what would
     * have been replied without making API calls.
     */
    private async handleTextOnlyReply(
        tweet: Tweet,
        tweetState: any,
        executedActions: string[]
    ) {
        try {
            // Build conversation thread for context
            const thread = await buildConversationThread(tweet, this.client);
            const formattedConversation = thread
                .map(
                    (t) =>
                        `@${t.username} (${new Date(t.timestamp * 1000).toLocaleString()}): ${t.text}`
                )
                .join("\n\n");

            // Generate image descriptions if present
            const imageDescriptions = [];
            if (tweet.photos?.length > 0) {
                elizaLogger.log("Processing images in tweet for context");
                for (const photo of tweet.photos) {
                    const description = await this.runtime
                        .getService<IImageDescriptionService>(
                            ServiceType.IMAGE_DESCRIPTION
                        )
                        .describeImage(photo.url);
                    imageDescriptions.push(description);
                }
            }

            // Handle quoted tweet if present
            let quotedContent = "";
            if (tweet.quotedStatusId) {
                try {
                    const quotedTweet =
                        await this.client.twitterClient.getTweet(
                            tweet.quotedStatusId
                        );
                    if (quotedTweet) {
                        quotedContent = `\nQuoted Tweet from @${quotedTweet.username}:\n${quotedTweet.text}`;
                    }
                } catch (error) {
                    elizaLogger.error("Error fetching quoted tweet:", error);
                }
            }

            // Compose rich state with all context
            const enrichedState = await this.runtime.composeState(
                {
                    userId: this.runtime.agentId,
                    roomId: stringToUuid(
                        tweet.conversationId + "-" + this.runtime.agentId
                    ),
                    agentId: this.runtime.agentId,
                    content: { text: tweet.text, action: "" },
                },
                {
                    twitterUserName: this.twitterUsername,
                    currentPost: `From @${tweet.username}: ${tweet.text}`,
                    formattedConversation,
                    imageContext:
                        imageDescriptions.length > 0
                            ? `\nImages in Tweet:\n${imageDescriptions.map((desc, i) => `Image ${i + 1}: ${desc}`).join("\n")}`
                            : "",
                    quotedContent,
                }
            );

            // Generate and clean the reply content
            const replyText = await this.generateTweetContent(enrichedState, {
                template:
                    this.runtime.character.templates
                        ?.twitterMessageHandlerTemplate ||
                    twitterMessageHandlerTemplate,
            });

            if (!replyText) {
                elizaLogger.error("Failed to generate valid reply content");
                return;
            }

            if (this.isDryRun) {
                elizaLogger.info(
                    `Dry run: reply to tweet ${tweet.id} would have been: ${replyText}`
                );
                executedActions.push("reply (dry run)");
                return;
            }

            elizaLogger.debug("Final reply text to be sent:", replyText);

            let result;

            if (replyText.length > DEFAULT_MAX_TWEET_LENGTH) {
                result = await this.handleNoteTweet(
                    this.client,
                    this.runtime,
                    replyText,
                    tweet.id
                );
            } else {
                result = await this.sendStandardTweet(
                    this.client,
                    replyText,
                    tweet.id
                );
            }

            if (result) {
                elizaLogger.log("Successfully posted reply tweet");
                executedActions.push("reply");

                // Cache generation context for debugging
                await this.runtime.cacheManager.set(
                    `twitter/reply_generation_${tweet.id}.txt`,
                    `Context:\n${enrichedState}\n\nGenerated Reply:\n${replyText}`
                );
            } else {
                elizaLogger.error("Tweet reply creation failed");
            }
        } catch (error) {
            elizaLogger.error("Error in handleTextOnlyReply:", error);
        }
    }

    async stop() {
        this.stopProcessingActions = true;
    }
}<|MERGE_RESOLUTION|>--- conflicted
+++ resolved
@@ -248,187 +248,11 @@
                 );
             }
         }
-<<<<<<< HEAD
-
-        generateNewTweetLoop();
-    }
-
-    constructor(client: ClientBase, runtime: IAgentRuntime) {
-        this.client = client;
-        this.runtime = runtime;
-        this.twitterUsername = runtime.getSetting("TWITTER_USERNAME");
-    }
-
-    createTweetObject(
-        tweetResult: any,
-        client: any,
-        twitterUsername: string
-    ): Tweet {
-        return {
-            id: tweetResult.rest_id,
-            name: client.profile.screenName,
-            username: client.profile.username,
-            text: tweetResult.legacy.full_text,
-            conversationId: tweetResult.legacy.conversation_id_str,
-            createdAt: tweetResult.legacy.created_at,
-            timestamp: new Date(tweetResult.legacy.created_at).getTime(),
-            userId: client.profile.id,
-            inReplyToStatusId: tweetResult.legacy.in_reply_to_status_id_str,
-            permanentUrl: `https://twitter.com/${twitterUsername}/status/${tweetResult.rest_id}`,
-            hashtags: [],
-            mentions: [],
-            photos: [],
-            thread: [],
-            urls: [],
-            videos: [],
-        } as Tweet;
-    }
-
-    async processAndCacheTweet(
-        runtime: IAgentRuntime,
-        client: ClientBase,
-        tweet: Tweet,
-        roomId: UUID,
-        newTweetContent: string
-    ) {
-        // Cache the last post details
-        await runtime.cacheManager.set(
-            `twitter/${client.profile.username}/lastPost`,
-            {
-                id: tweet.id,
-                timestamp: Date.now(),
-            }
-        );
-
-        // Cache the tweet
-        await client.cacheTweet(tweet);
-
-        // Log the posted tweet
-        elizaLogger.log(`Tweet posted:\n ${tweet.permanentUrl}`);
-
-        // Ensure the room and participant exist
-        await runtime.ensureRoomExists(roomId);
-        await runtime.ensureParticipantInRoom(runtime.agentId, roomId);
-
-        // Create a memory for the tweet
-        await runtime.messageManager.createMemory({
-            id: stringToUuid(tweet.id + "-" + runtime.agentId),
-            userId: runtime.agentId,
-            agentId: runtime.agentId,
-            content: {
-                text: newTweetContent.trim(),
-                url: tweet.permanentUrl,
-                source: "twitter",
-            },
-            roomId,
-            embedding: getEmbeddingZeroVector(),
-            createdAt: tweet.timestamp,
-        });
-    }
-
-    async handleNoteTweet(
-        client: ClientBase,
-        runtime: IAgentRuntime,
-        content: string,
-        tweetId?: string
-    ) {
-        try {
-            const noteTweetResult = await client.requestQueue.add(
-                async () =>
-                    await client.twitterClient.sendNoteTweet(content, tweetId)
-            );
-
-            if (noteTweetResult.errors && noteTweetResult.errors.length > 0) {
-                // Note Tweet failed due to authorization. Falling back to standard Tweet.
-                const truncateContent = truncateToCompleteSentence(
-                    content,
-                    parseInt(runtime.getSetting("MAX_TWEET_LENGTH")) ||
-                        DEFAULT_MAX_TWEET_LENGTH
-                );
-                return await this.sendStandardTweet(
-                    client,
-                    truncateContent,
-                    tweetId
-                );
-            } else {
-                return noteTweetResult.data.notetweet_create.tweet_results
-                    .result;
-            }
-        } catch (error) {
-            throw new Error(`Note Tweet failed: ${error}`);
-        }
-    }
-
-    async sendStandardTweet(
-        client: ClientBase,
-        content: string,
-        tweetId?: string
-    ) {
-        try {
-            const standardTweetResult = await client.requestQueue.add(
-                async () =>
-                    await client.twitterClient.sendTweet(content, tweetId)
-            );
-            const body = await standardTweetResult.json();
-            if (!body?.data?.create_tweet?.tweet_results?.result) {
-                console.error("Error sending tweet; Bad response:", body);
-                return;
-            }
-            return body.data.create_tweet.tweet_results.result;
-        } catch (error) {
-            elizaLogger.error("Error sending standard Tweet:", error);
-            throw error;
-        }
-    }
-
-    async postTweet(
-        runtime: IAgentRuntime,
-        client: ClientBase,
-        cleanedContent: string,
-        roomId: UUID,
-        newTweetContent: string,
-        twitterUsername: string
-    ) {
-        try {
-            elizaLogger.log(`Posting new tweet:\n`);
-
-            let result;
-
-            if (cleanedContent.length > DEFAULT_MAX_TWEET_LENGTH) {
-                result = await this.handleNoteTweet(
-                    client,
-                    runtime,
-                    cleanedContent
-                );
-            } else {
-                result = await this.sendStandardTweet(client, cleanedContent);
-            }
-
-            const tweet = this.createTweetObject(
-                result,
-                client,
-                twitterUsername
-            );
-
-            await this.processAndCacheTweet(
-                runtime,
-                client,
-                tweet,
-                roomId,
-                newTweetContent
-            );
-        } catch (error) {
-            elizaLogger.error("Error sending tweet:", error);
-        }
-    }
-
-=======
     }
 
     /**
      * Generates and posts a new tweet. If isDryRun is true, only logs what would have been posted.
      */
->>>>>>> 339ccc70
     private async generateNewTweet() {
         elizaLogger.log("Generating new tweet");
 
