import { PostgresDatabaseAdapter } from "@ai16z/adapter-postgres";
import { SqliteDatabaseAdapter } from "@ai16z/adapter-sqlite";
import { DirectClient, DirectClientInterface } from "@ai16z/client-direct";
import { DiscordClientInterface } from "@ai16z/client-discord";
import { AutoClientInterface } from "@ai16z/client-auto";
import { TelegramClientInterface } from "@ai16z/client-telegram";
import { TwitterClientInterface } from "@ai16z/client-twitter";
import {
    DbCacheAdapter,
    defaultCharacter,
    FsCacheAdapter,
    ICacheManager,
    IDatabaseCacheAdapter,
    stringToUuid,
    AgentRuntime,
    CacheManager,
    Character,
    IAgentRuntime,
    ModelProviderName,
    elizaLogger,
    settings,
    IDatabaseAdapter,
<<<<<<< HEAD
=======
    validateCharacterConfig,
>>>>>>> 34119d7b
} from "@ai16z/eliza";
import { bootstrapPlugin } from "@ai16z/plugin-bootstrap";
import { solanaPlugin } from "@ai16z/plugin-solana";
import { nodePlugin } from "@ai16z/plugin-node";
import {
    coinbaseCommercePlugin,
    coinbaseMassPaymentsPlugin,
} from "@ai16z/plugin-coinbase";
import Database from "better-sqlite3";
import fs from "fs";
import readline from "readline";
import yargs from "yargs";
import path from "path";
import { fileURLToPath } from "url";
<<<<<<< HEAD
import { character } from "./character";
=======
import { character } from "./character.ts";
import type { DirectClient } from "@ai16z/client-direct";
>>>>>>> 34119d7b

const __filename = fileURLToPath(import.meta.url); // get the resolved path to the file
const __dirname = path.dirname(__filename); // get the name of the directory

export const wait = (minTime: number = 1000, maxTime: number = 3000) => {
    const waitTime =
        Math.floor(Math.random() * (maxTime - minTime + 1)) + minTime;
    return new Promise((resolve) => setTimeout(resolve, waitTime));
};

export function parseArguments(): {
    character?: string;
    characters?: string;
} {
    try {
        return yargs(process.argv.slice(2))
            .option("character", {
                type: "string",
                description: "Path to the character JSON file",
            })
            .option("characters", {
                type: "string",
                description:
                    "Comma separated list of paths to character JSON files",
            })
            .parseSync();
    } catch (error) {
        console.error("Error parsing arguments:", error);
        return {};
    }
}

export async function loadCharacters(
    charactersArg: string
): Promise<Character[]> {
    let characterPaths = charactersArg?.split(",").map((filePath) => {
        if (path.basename(filePath) === filePath) {
            filePath = "../characters/" + filePath;
        }
        return path.resolve(process.cwd(), filePath.trim());
    });

    const loadedCharacters = [];

    if (characterPaths?.length > 0) {
        for (const path of characterPaths) {
            try {
                const character = JSON.parse(fs.readFileSync(path, "utf8"));

                validateCharacterConfig(character);

                // is there a "plugins" field?
                if (character.plugins) {
                    console.log("Plugins are: ", character.plugins);

                    const importedPlugins = await Promise.all(
                        character.plugins.map(async (plugin) => {
                            // if the plugin name doesnt start with @eliza,

                            const importedPlugin = await import(plugin);
                            return importedPlugin;
                        })
                    );

                    character.plugins = importedPlugins;
                }

                loadedCharacters.push(character);
            } catch (e) {
                console.error(`Error loading character from ${path}: ${e}`);
                // don't continue to load if a specified file is not found
                process.exit(1);
            }
        }
    }

    if (loadedCharacters.length === 0) {
        console.log("No characters found, using default character");
        loadedCharacters.push(defaultCharacter);
    }

    return loadedCharacters;
}

export function getTokenForProvider(
    provider: ModelProviderName,
    character: Character
) {
    switch (provider) {
        case ModelProviderName.OPENAI:
            return (
                character.settings?.secrets?.OPENAI_API_KEY ||
                settings.OPENAI_API_KEY
            );
        case ModelProviderName.LLAMACLOUD:
            return (
                character.settings?.secrets?.LLAMACLOUD_API_KEY ||
                settings.LLAMACLOUD_API_KEY ||
                character.settings?.secrets?.TOGETHER_API_KEY ||
                settings.TOGETHER_API_KEY ||
                character.settings?.secrets?.XAI_API_KEY ||
                settings.XAI_API_KEY ||
                character.settings?.secrets?.OPENAI_API_KEY ||
                settings.OPENAI_API_KEY
            );
        case ModelProviderName.ANTHROPIC:
            return (
                character.settings?.secrets?.ANTHROPIC_API_KEY ||
                character.settings?.secrets?.CLAUDE_API_KEY ||
                settings.ANTHROPIC_API_KEY ||
                settings.CLAUDE_API_KEY
            );
        case ModelProviderName.REDPILL:
            return (
                character.settings?.secrets?.REDPILL_API_KEY ||
                settings.REDPILL_API_KEY
            );
        case ModelProviderName.OPENROUTER:
            return (
                character.settings?.secrets?.OPENROUTER ||
                settings.OPENROUTER_API_KEY
            );
        case ModelProviderName.GROK:
            return (
                character.settings?.secrets?.GROK_API_KEY ||
                settings.GROK_API_KEY
            );
        case ModelProviderName.HEURIST:
            return (
                character.settings?.secrets?.HEURIST_API_KEY ||
                settings.HEURIST_API_KEY
            );
        case ModelProviderName.GROQ:
            return (
                character.settings?.secrets?.GROQ_API_KEY ||
                settings.GROQ_API_KEY
            );
    }
}

function initializeDatabase(dataDir: string) {
    if (process.env.POSTGRES_URL) {
        const db = new PostgresDatabaseAdapter({
            connectionString: process.env.POSTGRES_URL,
            parseInputs: true,
        });
        return db;
    } else {
<<<<<<< HEAD
        const filePath = path.resolve(dataDir, "db.sqlite");
        return new SqliteDatabaseAdapter(new Database(filePath));
=======
        const filePath =
            process.env.SQLITE_FILE ?? path.resolve(dataDir, "db.sqlite");
        // ":memory:";
        const db = new SqliteDatabaseAdapter(new Database(filePath));
        return db;
>>>>>>> 34119d7b
    }
}

export async function initializeClients(
    character: Character,
    runtime: IAgentRuntime
) {
    const clients = [];
    const clientTypes =
        character.clients?.map((str) => str.toLowerCase()) || [];

    if (clientTypes.includes("auto")) {
        const autoClient = await AutoClientInterface.start(runtime);
        if (autoClient) clients.push(autoClient);
    }

    if (clientTypes.includes("discord")) {
        clients.push(await DiscordClientInterface.start(runtime));
    }

    if (clientTypes.includes("telegram")) {
        const telegramClient = await TelegramClientInterface.start(runtime);
        if (telegramClient) clients.push(telegramClient);
    }

    if (clientTypes.includes("twitter")) {
        const twitterClients = await TwitterClientInterface.start(runtime);
        clients.push(twitterClients);
    }

    if (character.plugins?.length > 0) {
        for (const plugin of character.plugins) {
            if (plugin.clients) {
                for (const client of plugin.clients) {
                    clients.push(await client.start(runtime));
                }
            }
        }
    }

    return clients;
}

export function createAgent(
    character: Character,
    db: IDatabaseAdapter,
    cache: ICacheManager,
    token: string
) {
    elizaLogger.success(
        elizaLogger.successesTitle,
        "Creating runtime for character",
        character.name
    );
    return new AgentRuntime({
        databaseAdapter: db,
        token,
        modelProvider: character.modelProvider,
        evaluators: [],
        character,
        plugins: [
            bootstrapPlugin,
            nodePlugin,
            character.settings.secrets?.WALLET_PUBLIC_KEY ? solanaPlugin : null,
            character.settings.secrets?.COINBASE_COMMERCE_KEY ||
            process.env.COINBASE_COMMERCE_KEY
                ? coinbaseCommercePlugin
                : null,
            (character.settings.secrets?.COINBASE_API_KEY ||
                process.env.COINBASE_API_KEY) &&
            (character.settings.secrets?.COINBASE_PRIVATE_KEY ||
                process.env.COINBASE_PRIVATE_KEY)
                ? coinbaseMassPaymentsPlugin
                : null,
        ].filter(Boolean),
        providers: [],
        actions: [],
        services: [],
        managers: [],
        cacheManager: cache,
    });
}

function intializeFsCache(baseDir: string, character: Character) {
    const cacheDir = path.resolve(baseDir, character.id, "cache");
<<<<<<< HEAD
    if (!fs.existsSync(cacheDir)) {
        fs.mkdirSync(cacheDir, { recursive: true });
    }
=======

>>>>>>> 34119d7b
    const cache = new CacheManager(new FsCacheAdapter(cacheDir));
    return cache;
}

function intializeDbCache(character: Character, db: IDatabaseCacheAdapter) {
    const cache = new CacheManager(new DbCacheAdapter(db, character.id));
    return cache;
}

<<<<<<< HEAD
async function startAgent(character: Character, directClient: DirectClient) {
    try {
        character.id ??= stringToUuid(character.name);

        const token = getTokenForProvider(character.modelProvider, character);
        const dataDir = path.join(__dirname, "../../../data");
        const db = initializeDatabase(dataDir);
        const cache = intializeDbCache(character, db);
        const runtime = createAgent(character, db, cache, token);

        const clients = await initializeClients(character, runtime);

=======
async function startAgent(character: Character, directClient: any) {
    try {
        character.id ??= stringToUuid(character.name);
        character.username ??= character.name;

        const token = getTokenForProvider(character.modelProvider, character);
        const dataDir = path.join(__dirname, "../data");

        if (!fs.existsSync(dataDir)) {
            fs.mkdirSync(dataDir, { recursive: true });
        }

        const db = initializeDatabase(dataDir);

        await db.init();

        const cache = intializeDbCache(character, db);
        const runtime = createAgent(character, db, cache, token);

        await runtime.initialize();

        const clients = await initializeClients(character, runtime);

>>>>>>> 34119d7b
        directClient.registerAgent(runtime);

        return clients;
    } catch (error) {
        elizaLogger.error(
            `Error starting agent for character ${character.name}:`,
            error
        );
        console.error(error);
        throw error;
    }
}

const startAgents = async () => {
    const directClient = await DirectClientInterface.start();
    const args = parseArguments();

    let charactersArg = args.characters || args.character;

    let characters = [character];

    if (charactersArg) {
        characters = await loadCharacters(charactersArg);
    }

    try {
        for (const character of characters) {
            await startAgent(character, directClient as any);
        }
    } catch (error) {
        elizaLogger.error("Error starting agents:", error);
    }

    function chat() {
        const agentId = characters[0].name ?? "Agent";
        rl.question("You: ", async (input) => {
            await handleUserInput(input, agentId);
            if (input.toLowerCase() !== "exit") {
                chat(); // Loop back to ask another question
            }
        });
    }

    elizaLogger.log("Chat started. Type 'exit' to quit.");
    chat();
};

startAgents().catch((error) => {
    elizaLogger.error("Unhandled error in startAgents:", error);
    process.exit(1); // Exit the process after logging
});

const rl = readline.createInterface({
    input: process.stdin,
    output: process.stdout,
});

rl.on("SIGINT", () => {
    rl.close();
    process.exit(0);
});

async function handleUserInput(input, agentId) {
    if (input.toLowerCase() === "exit") {
        rl.close();
        process.exit(0);
        return;
    }

    try {
        const serverPort = parseInt(settings.SERVER_PORT || "3000");

        const response = await fetch(
            `http://localhost:${serverPort}/${agentId}/message`,
            {
                method: "POST",
                headers: { "Content-Type": "application/json" },
                body: JSON.stringify({
                    text: input,
                    userId: "user",
                    userName: "User",
                }),
            }
        );

        const data = await response.json();
        data.forEach((message) => console.log(`${"Agent"}: ${message.text}`));
    } catch (error) {
        console.error("Error fetching response:", error);
    }
}<|MERGE_RESOLUTION|>--- conflicted
+++ resolved
@@ -1,6 +1,6 @@
 import { PostgresDatabaseAdapter } from "@ai16z/adapter-postgres";
 import { SqliteDatabaseAdapter } from "@ai16z/adapter-sqlite";
-import { DirectClient, DirectClientInterface } from "@ai16z/client-direct";
+import { DirectClientInterface } from "@ai16z/client-direct";
 import { DiscordClientInterface } from "@ai16z/client-discord";
 import { AutoClientInterface } from "@ai16z/client-auto";
 import { TelegramClientInterface } from "@ai16z/client-telegram";
@@ -20,10 +20,7 @@
     elizaLogger,
     settings,
     IDatabaseAdapter,
-<<<<<<< HEAD
-=======
     validateCharacterConfig,
->>>>>>> 34119d7b
 } from "@ai16z/eliza";
 import { bootstrapPlugin } from "@ai16z/plugin-bootstrap";
 import { solanaPlugin } from "@ai16z/plugin-solana";
@@ -38,12 +35,8 @@
 import yargs from "yargs";
 import path from "path";
 import { fileURLToPath } from "url";
-<<<<<<< HEAD
-import { character } from "./character";
-=======
 import { character } from "./character.ts";
 import type { DirectClient } from "@ai16z/client-direct";
->>>>>>> 34119d7b
 
 const __filename = fileURLToPath(import.meta.url); // get the resolved path to the file
 const __dirname = path.dirname(__filename); // get the name of the directory
@@ -192,16 +185,11 @@
         });
         return db;
     } else {
-<<<<<<< HEAD
-        const filePath = path.resolve(dataDir, "db.sqlite");
-        return new SqliteDatabaseAdapter(new Database(filePath));
-=======
         const filePath =
             process.env.SQLITE_FILE ?? path.resolve(dataDir, "db.sqlite");
         // ":memory:";
         const db = new SqliteDatabaseAdapter(new Database(filePath));
         return db;
->>>>>>> 34119d7b
     }
 }
 
@@ -287,13 +275,7 @@
 
 function intializeFsCache(baseDir: string, character: Character) {
     const cacheDir = path.resolve(baseDir, character.id, "cache");
-<<<<<<< HEAD
-    if (!fs.existsSync(cacheDir)) {
-        fs.mkdirSync(cacheDir, { recursive: true });
-    }
-=======
-
->>>>>>> 34119d7b
+
     const cache = new CacheManager(new FsCacheAdapter(cacheDir));
     return cache;
 }
@@ -303,20 +285,6 @@
     return cache;
 }
 
-<<<<<<< HEAD
-async function startAgent(character: Character, directClient: DirectClient) {
-    try {
-        character.id ??= stringToUuid(character.name);
-
-        const token = getTokenForProvider(character.modelProvider, character);
-        const dataDir = path.join(__dirname, "../../../data");
-        const db = initializeDatabase(dataDir);
-        const cache = intializeDbCache(character, db);
-        const runtime = createAgent(character, db, cache, token);
-
-        const clients = await initializeClients(character, runtime);
-
-=======
 async function startAgent(character: Character, directClient: any) {
     try {
         character.id ??= stringToUuid(character.name);
@@ -340,7 +308,6 @@
 
         const clients = await initializeClients(character, runtime);
 
->>>>>>> 34119d7b
         directClient.registerAgent(runtime);
 
         return clients;
