{
    "name": "@elizaos/agent",
    "version": "0.1.7",
    "main": "src/index.ts",
    "type": "module",
    "scripts": {
        "start": "node --loader ts-node/esm src/index.ts",
        "dev": "node --loader ts-node/esm src/index.ts",
        "check-types": "tsc --noEmit",
        "test": "jest"
    },
    "nodemonConfig": {
        "watch": [
            "src",
            "../core/dist"
        ],
        "ext": "ts,json",
        "exec": "node --enable-source-maps --loader ts-node/esm src/index.ts"
    },
    "dependencies": {
        "@elizaos/adapter-postgres": "workspace:*",
        "@elizaos/adapter-redis": "workspace:*",
        "@elizaos/adapter-sqlite": "workspace:*",
        "@elizaos/client-auto": "workspace:*",
        "@elizaos/client-direct": "workspace:*",
        "@elizaos/client-discord": "workspace:*",
        "@elizaos/client-farcaster": "workspace:*",
        "@elizaos/client-lens": "workspace:*",
        "@elizaos/client-telegram": "workspace:*",
        "@elizaos/client-twitter": "workspace:*",
        "@elizaos/client-slack": "workspace:*",
        "@elizaos/core": "workspace:*",
        "@elizaos/plugin-0g": "workspace:*",
        "@elizaos/plugin-abstract": "workspace:*",
        "@elizaos/plugin-aptos": "workspace:*",
        "@elizaos/plugin-binance": "workspace:*",
        "@elizaos/plugin-avail": "workspace:*",
        "@elizaos/plugin-bootstrap": "workspace:*",
        "@ai16z/plugin-cosmos": "workspace:*",
        "@elizaos/plugin-intiface": "workspace:*",
        "@elizaos/plugin-coinbase": "workspace:*",
        "@elizaos/plugin-conflux": "workspace:*",
        "@elizaos/plugin-evm": "workspace:*",
        "@elizaos/plugin-echochambers": "workspace:*",
        "@elizaos/plugin-flow": "workspace:*",
        "@elizaos/plugin-gitbook": "workspace:*",
        "@elizaos/plugin-story": "workspace:*",
        "@elizaos/plugin-goat": "workspace:*",
        "@elizaos/plugin-icp": "workspace:*",
        "@elizaos/plugin-image-generation": "workspace:*",
        "@elizaos/plugin-nft-generation": "workspace:*",
        "@elizaos/plugin-node": "workspace:*",
        "@elizaos/plugin-solana": "workspace:*",
        "@elizaos/plugin-solana-agentkit": "workspace:*",
        "@elizaos/plugin-starknet": "workspace:*",
        "@elizaos/plugin-stargaze": "workspace:*",
        "@elizaos/plugin-ton": "workspace:*",
        "@elizaos/plugin-sui": "workspace:*",
        "@elizaos/plugin-tee": "workspace:*",
        "@elizaos/plugin-tee-marlin": "workspace:*",
        "@elizaos/plugin-multiversx": "workspace:*",
        "@elizaos/plugin-near": "workspace:*",
        "@elizaos/plugin-zksync-era": "workspace:*",
        "@elizaos/plugin-twitter": "workspace:*",
        "@elizaos/plugin-cronoszkevm": "workspace:*",
        "@elizaos/plugin-3d-generation": "workspace:*",
        "@elizaos/plugin-fuel": "workspace:*",
        "@elizaos/plugin-avalanche": "workspace:*",
        "@elizaos/plugin-web-search": "workspace:*",
        "@elizaos/plugin-genlayer": "workspace:*",
<<<<<<< HEAD
        "@elizaos/plugin-depin": "workspace:*",
=======
        "@elizaos/plugin-open-weather": "workspace:*",
>>>>>>> ae566593
        "readline": "1.3.0",
        "ws": "8.18.0",
        "yargs": "17.7.2"
    },
    "devDependencies": {
        "@types/jest": "^29.5.14",
        "jest": "^29.7.0",
        "ts-jest": "^29.2.5",
        "ts-node": "10.9.2",
        "tsup": "8.3.5"
    }
}<|MERGE_RESOLUTION|>--- conflicted
+++ resolved
@@ -68,11 +68,8 @@
         "@elizaos/plugin-avalanche": "workspace:*",
         "@elizaos/plugin-web-search": "workspace:*",
         "@elizaos/plugin-genlayer": "workspace:*",
-<<<<<<< HEAD
         "@elizaos/plugin-depin": "workspace:*",
-=======
         "@elizaos/plugin-open-weather": "workspace:*",
->>>>>>> ae566593
         "readline": "1.3.0",
         "ws": "8.18.0",
         "yargs": "17.7.2"
